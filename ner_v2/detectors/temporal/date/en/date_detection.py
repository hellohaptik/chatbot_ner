--- conflicted
+++ resolved
@@ -25,16 +25,6 @@
         tag: entity_name prepended and appended with '__'
         timezone: Optional, pytz.timezone object used for getting current time, default is pytz.timezone('UTC')
         now_date: datetime object holding timestamp while DateDetector instantiation
-<<<<<<< HEAD
-<<<<<<< HEAD
-=======
-        month_dictionary: dictonary mapping month indexes to month spellings and
-                          fuzzy variants(spell errors, abbreviations)
-        day_dictionary: dictonary mapping day indexes to day of week spellings and
-        fuzzy variants(spell errors, abbreviations)
->>>>>>> 353571a6f225fe722cb13e9adb8444fd60ba7716
-=======
->>>>>>> 802e4d98
         bot_message: str, set as the outgoing bot text/message
 
         SUPPORTED_FORMAT                                            METHOD_NAME
