--- conflicted
+++ resolved
@@ -1,12 +1,5 @@
-<<<<<<< HEAD
 import datetime
 import re
-=======
-import re
-from datetime import datetime
-
-import pytz
->>>>>>> 4a25547d
 
 from ner_v2.detectors.temporal.constant import AM_MERIDIEM, PM_MERIDIEM, TWELVE_HOUR, EVERY_TIME_TYPE
 from ner_v2.detectors.utils import get_timezone
@@ -73,11 +66,6 @@
                         detect_entity()
             timezone (str): timezone identifier string that is used to create a pytz timezone object
                             default is UTC
-<<<<<<< HEAD
-            range_enabled (bool): whether time range needs to be detected
-            form_check (bool): Optional, boolean set to False, used when passed text is a form type message
-=======
->>>>>>> 4a25547d
         """
         # assigning values to superclass attributes
         self.entity_name = entity_name
@@ -90,13 +78,8 @@
         self.original_time_text = []
         self.tag = '__' + entity_name + '__'
         self.bot_message = None
-<<<<<<< HEAD
         self.timezone = get_timezone(timezone)
         self.now_date = datetime.datetime.now(tz=self.timezone)
-        self.range_enabled = range_enabled
-=======
-        self.timezone = timezone or 'UTC'
->>>>>>> 4a25547d
 
     def set_bot_message(self, bot_message):
         """
@@ -111,6 +94,10 @@
         """
         Detects all time strings in text and returns list of detected time entities and their corresponding original
         substrings in text
+
+        Args:
+            range_enabled (bool): whether time range needs to be detected
+            form_check (bool): Optional, boolean set to False, used when passed text is a form type message
 
         Returns:
             Tuple containing two lists, first containing dictionaries, each containing
