--- conflicted
+++ resolved
@@ -40,12 +40,7 @@
                 supported_languages.append(_dir)
         return supported_languages
 
-<<<<<<< HEAD
-    def __init__(self, entity_name='time', timezone='UTC', range_enabled=False, form_check=False,
-                 language=ENGLISH_LANG):
-=======
     def __init__(self, entity_name='time', timezone='UTC', language=ENGLISH_LANG):
->>>>>>> 4a25547d
         """Initializes a TimeDetector object with given entity_name and timezone
 
         Args:
@@ -65,25 +60,14 @@
         self.time = []
         self.original_time_text = []
         self.tag = '__' + entity_name + '__'
-<<<<<<< HEAD
-        self.bot_message = None
-        self.range_enabled = range_enabled
-=======
         self.timezone = timezone or 'UTC'
->>>>>>> 4a25547d
         self.language = language
 
         try:
             time_detector_module = importlib.import_module(
                 'ner_v2.detectors.temporal.time.{0}.time_detection'.format(self.language))
             self.language_time_detector = time_detector_module.TimeDetector(entity_name=self.entity_name,
-<<<<<<< HEAD
-                                                                            timezone=timezone,
-                                                                            range_enabled=range_enabled,
-                                                                            form_check=form_check)
-=======
                                                                             timezone=self.timezone)
->>>>>>> 4a25547d
 
         except ImportError:
             standard_time_regex = importlib.import_module(
@@ -93,13 +77,7 @@
                 entity_name=self.entity_name,
                 data_directory_path=get_lang_data_path(detector_path=os.path.abspath(__file__),
                                                        lang_code=self.language),
-<<<<<<< HEAD
-                timezone=timezone,
-                range_enabled=range_enabled,
-                form_check=form_check
-=======
                 timezone=self.timezone,
->>>>>>> 4a25547d
             )
 
     @property
@@ -140,8 +118,4 @@
         Args:
             bot_message (str): previous message that is sent by the bot
         """
-<<<<<<< HEAD
-        self.bot_message = bot_message
-=======
-        self.language_time_detector.set_bot_message(bot_message)
->>>>>>> 4a25547d
+        self.language_time_detector.set_bot_message(bot_message)