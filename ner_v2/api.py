--- conflicted
+++ resolved
@@ -16,22 +16,10 @@
     PARAMETER_LOCALE, PARAMETER_RANGE_ENABLED
 from ner_v2.detectors.numeral.number.number_detection import NumberDetector
 from ner_v2.detectors.numeral.number_range.number_range_detection import NumberRangeDetector
-<<<<<<< HEAD
 from ner_v2.detectors.pattern.phone_number.phone_number_detection import PhoneDetector
 from ner_v2.detectors.temporal.date.date_detection import DateAdvancedDetector
 from ner_v2.detectors.temporal.time.time_detection import TimeDetector
-from ner_v2.detectors.textual.utils import get_text_entity_detection_data, verify_text_request, InvalidTextRequest
-=======
-
-from ner_v2.detectors.textual.utils import get_text_entity_detection_data, validate_text_request
-from language_utilities.constant import ENGLISH_LANG
-from ner_v2.detectors.pattern.phone_number.phone_number_detection import PhoneDetector
-
-from django.views.decorators.csrf import csrf_exempt
-from django.http import HttpResponse, JsonResponse
-import json
-import six
->>>>>>> 3e26ebac
+from ner_v2.detectors.textual.utils import get_text_entity_detection_data, validate_text_request, InvalidTextRequest
 
 
 def get_parameters_dictionary(request):
@@ -684,8 +672,7 @@
 
     elif request.method == "POST":
         try:
-<<<<<<< HEAD
-            verify_text_request(request)
+            validate_text_request(request)
             data = get_text_entity_detection_data(request)
         except InvalidTextRequest as err:
             response = {"success": False, "error": str(err)}
@@ -695,19 +682,6 @@
             response = {"success": False, "error": str(err)}
             ner_logger.exception(f"General exception for {request.path}, error: {err}")
             return JsonResponse(response, status=500)
-=======
-            validate_text_request(request)
-            data = get_text_entity_detection_data(request)
-        except (KeyError, TypeError) as err:
-            response = {"success": False, "error": str(err)}
-            ner_logger.exception(response)
-            return JsonResponse(response, status=400)
-        except Exception as err:
-            response = {"success": False, "error": str(err)}
-            ner_logger.exception(response)
-            return JsonResponse(response, status=400)
-
->>>>>>> 3e26ebac
     if data:
         response = {"success": True, "error": None, "data": data}
         return JsonResponse(response, status=200)
