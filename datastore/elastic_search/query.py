--- conflicted
+++ resolved
@@ -132,12 +132,11 @@
     return result
 
 
-def _get_dynamic_fuzziness_threshold(term, fuzzy_setting):
+def _get_dynamic_fuzziness_threshold(fuzzy_setting):
     """
     Approximately emulate AUTO:[low],[high] functionality of elasticsearch 6.2+ on older versions
 
     Args:
-        term (str): search string
         fuzzy_setting (int or str): Can be int or "auto" or "auto:<int>,<int>"
 
     Returns:
@@ -202,7 +201,7 @@
         'match': {
             'variants': {
                 'query': text,
-                'fuzziness': _get_dynamic_fuzziness_threshold(text, fuzziness_threshold),
+                'fuzziness': _get_dynamic_fuzziness_threshold(fuzziness_threshold),
                 'prefix_length': 1
             }
         }
@@ -221,11 +220,7 @@
 
 def _parse_es_search_results(results):
     """
-<<<<<<< HEAD
     Parse highlighted results returned from elasticsearch query and generate a variants to values dictionary
-=======
-    Parses highlighted results returned from elasticsearch query on the text
->>>>>>> cb855482
 
     Args:
         results: search results dictionary from elasticsearch including highlights and scores
