import elastic_search
from chatbot_ner.config import ner_logger, CHATBOT_NER_DATASTORE
from lib.singleton import Singleton
from .constants import (ELASTICSEARCH, ENGINE, ELASTICSEARCH_INDEX_NAME, DEFAULT_ENTITY_DATA_DIRECTORY,
                        ELASTICSEARCH_DOC_TYPE)
from .exceptions import (DataStoreSettingsImproperlyConfiguredException, EngineNotImplementedException,
                         EngineConnectionException)
from ner_v1.language_utilities.constant import ENGLISH_LANG


class DataStore(object):
    """
    Singleton class to connect to engine storing entity related data

    DataStore acts as a wrapper around storage/cache engines to store entity related data, query them with entity
    values to get dictionaries that contain similar words/phrases based on fuzzy searches and conditions. It reads the
    required configuration from environment variables.

    It provides a simple API to create, populate, delete and query the underlying storage of choice

    It supports the following storage/cache/database engines:

        NAME                                             USES
        --------------------------------------------------------------------------------------------------
        1. elasticsearch                                 https://github.com/elastic/elasticsearch-py

    Attributes:
        _engine: Engine name as read from the environment config
        _connection_settings: Connection settings compiled from variables in the environment config
        _store_name: Name of the database/index to query on the engine server
        _client_or_connection: Low level connection object to the engine, None at initialization
    """
    __metaclass__ = Singleton

    def __init__(self):
        """
        Initializes DataStore object with the config set in environment variables.

        Raises:
            DataStoreSettingsImproperlyConfiguredException if connection settings are invalid or missing
        """
        self._engine = CHATBOT_NER_DATASTORE.get(ENGINE)
        if self._engine is None:
            raise DataStoreSettingsImproperlyConfiguredException()
        self._connection_settings = CHATBOT_NER_DATASTORE.get(self._engine)
        if self._connection_settings is None:
            raise DataStoreSettingsImproperlyConfiguredException()
        # This can be index name for elastic search, table name for SQL,
        self._store_name = None
        self._client_or_connection = None
        self._connect()

    def _connect(self):
        """
        Connects to the configured engine using the appropriate drivers

        Raises:
            EngineNotImplementedException if the ENGINE for DataStore setting is not supported or has unexpected value
            EngineConnectionException if DataStore is unable to connect to ENGINE service
            All other exceptions raised by elasticsearch-py library
        """
        if self._engine == ELASTICSEARCH:
            self._store_name = self._connection_settings.get(ELASTICSEARCH_INDEX_NAME, '_all')
            self._client_or_connection = elastic_search.connect.connect(**self._connection_settings)
        else:
            self._client_or_connection = None
            raise EngineNotImplementedException()

        if self._client_or_connection is None:
            raise EngineConnectionException(engine=self._engine)

    def create(self, **kwargs):
        """
        Creates the schema/structure for the datastore depending on the engine configured in the environment.

        Args:
            kwargs:
                For Elasticsearch:
                    master_timeout: Specify timeout for connection to master
                    timeout: Explicit operation timeout
                    update_all_types: Whether to update the mapping for all fields with the same name across all types
                                      or not
                    wait_for_active_shards: Set the number of active shards to wait for before the operation returns.
                    doc_type: The name of the document type
                    allow_no_indices: Whether to ignore if a wildcard indices expression resolves into no concrete
                                      indices. (This includes _all string or when no indices have been specified)
                    expand_wildcards: Whether to expand wildcard expression to concrete indices that are open, closed
                                      or both., default 'open', valid choices are: 'open', 'closed', 'none', 'all'
                    ignore_unavailable: Whether specified concrete indices should be ignored when unavailable
                                        (missing or closed)

                    Refer https://elasticsearch-py.readthedocs.io/en/master/api.html#elasticsearch.client.IndicesClient.create
                    Refer https://elasticsearch-py.readthedocs.io/en/master/api.html#elasticsearch.client.IndicesClient.put_mapping

        Raises:
            DataStoreSettingsImproperlyConfiguredException if connection settings are invalid or missing
            All other exceptions raised by elasticsearch-py library
        """
        if self._client_or_connection is None:
            self._connect()

        if self._engine == ELASTICSEARCH:
            self._check_doc_type_for_elasticsearch()
            elastic_search.create.create_index(connection=self._client_or_connection,
                                               index_name=self._store_name,
                                               doc_type=self._connection_settings[ELASTICSEARCH_DOC_TYPE],
                                               logger=ner_logger,
                                               ignore=[400, 404],
                                               **kwargs)

    def populate(self, entity_data_directory_path=DEFAULT_ENTITY_DATA_DIRECTORY, csv_file_paths=None, **kwargs):
        """
        Populates the datastore from csv files stored in directory path indicated by entity_data_directory_path and
        from csv files at file paths in csv_file_paths list
        Args:
            entity_data_directory_path: Optional, Directory path containing CSV files to populate the datastore from.
                                        See the CSV file structure explanation in the datastore docs
            csv_file_paths: Optional, list of absolute file paths to csv files
            kwargs:
                For Elasticsearch:
                    Refer http://elasticsearch-py.readthedocs.io/en/master/helpers.html#elasticsearch.helpers.bulk

        Raises:
            DataStoreSettingsImproperlyConfiguredException if connection settings are invalid or missing
            All other exceptions raised by elasticsearch-py library

        """
        if self._client_or_connection is None:
            self._connect()

        if self._engine == ELASTICSEARCH:
            self._check_doc_type_for_elasticsearch()
            elastic_search.populate.create_all_dictionary_data(connection=self._client_or_connection,
                                                               index_name=self._store_name,
                                                               doc_type=self._connection_settings[
                                                                   ELASTICSEARCH_DOC_TYPE],
                                                               entity_data_directory_path=entity_data_directory_path,
                                                               csv_file_paths=csv_file_paths,
                                                               logger=ner_logger,
                                                               **kwargs)

    def delete(self, **kwargs):
        """
        Deletes all data including the structure of the datastore. Note that this is equivalent to DROP not TRUNCATE

        Args:
            kwargs:
                For Elasticsearch:
                    body: The configuration for the index (settings and mappings)
                    master_timeout: Specify timeout for connection to master
                    timeout: Explicit operation timeout
                    update_all_types: Whether to update the mapping for all fields with the same name across all types
                                      or not
                    wait_for_active_shards: Set the number of active shards to wait for before the operation returns.

            Refer https://elasticsearch-py.readthedocs.io/en/master/api.html#elasticsearch.client.IndicesClient.delete

        Raises:
            All exceptions raised by elasticsearch-py library

        """
        if self._client_or_connection is None:
            self._connect()

        if self._engine == ELASTICSEARCH:
            elastic_search.create.delete_index(connection=self._client_or_connection,
                                               index_name=self._store_name,
                                               logger=ner_logger,
                                               ignore=[400, 404],
                                               **kwargs)

    def get_entity_dictionary(self, entity_name, **kwargs):
        """
        Args:
            entity_name: the name of the entity to get the stored data for
            kwargs:
                For Elasticsearch:
                    Refer https://elasticsearch-py.readthedocs.io/en/master/api.html#elasticsearch.Elasticsearch.search

        Returns:
            dictionary mapping entity values to list of their variants

        Raises:
            DataStoreSettingsImproperlyConfiguredException if connection settings are invalid or missing
            All other exceptions raised by elasticsearch-py library

        Example:
            db = DataStore()
            get_entity_dictionary(entity_name='city')

            Output:

                {u'Ahmednagar': [u'', u'Ahmednagar'],
                u'Alipurduar': [u'', u'Alipurduar'],
                u'Amreli': [u'', u'Amreli'],
                u'Baripada Town': [u'Baripada', u'Baripada Town', u''],
                u'Bettiah': [u'', u'Bettiah'],
                ...
                u'Rajgarh Alwar': [u'', u'Rajgarh', u'Alwar'],
                u'Rajgarh Churu': [u'Churu', u'', u'Rajgarh'],
                u'Rajsamand': [u'', u'Rajsamand'],
                ...
                u'koramangala': [u'koramangala']}
        """
        if self._client_or_connection is None:
            self._connect()
        results_dictionary = {}
        if self._engine == ELASTICSEARCH:
            self._check_doc_type_for_elasticsearch()
            request_timeout = self._connection_settings.get('request_timeout', 20)
            results_dictionary = elastic_search.query.dictionary_query(connection=self._client_or_connection,
                                                                       index_name=self._store_name,
                                                                       doc_type=self._connection_settings[
                                                                           ELASTICSEARCH_DOC_TYPE],
                                                                       entity_name=entity_name,
                                                                       request_timeout=request_timeout,
                                                                       **kwargs)

        return results_dictionary

    def get_similar_ngrams_dictionary(self, entity_name, ngrams_list, fuzziness_threshold="auto:4,7",
                                      search_language_script=ENGLISH_LANG, **kwargs):
        """
        Args:
            entity_name: the name of the entity to lookup in the datastore for getting entity values and their variants
            ngrams_list: the list of ngrams to get variants search results for
            fuzziness_threshold: fuzziness allowed for search results on entity value variants
            search_language_script: language of elasticsearch documents which are eligible for match
            kwargs:
                For Elasticsearch:
                    Refer https://elasticsearch-py.readthedocs.io/en/master/api.html#elasticsearch.Elasticsearch.search

        Returns:
            dictionary mapping entity value variants to their entity value

        Example:
            db = DataStore()
            ngrams_list = ['Pune', 'Mumbai', 'Goa', 'Bangalore']
            db.get_similar_ngrams_dictionary(entity_name='city', ngrams_list=ngrams_list, fuzziness_threshold=2)

            Output:
                {u'Bangalore': u'Bangalore',
                 u'Mulbagal': u'Mulbagal',
                 u'Multai': u'Multai',
                 u'Mumbai': u'Mumbai',
                 u'Pune': u'Pune',
                 u'Puri': u'Puri',
                 u'bangalore': u'bengaluru',
                 u'goa': u'goa',
                 u'mumbai': u'mumbai',
                 u'pune': u'pune'}
        """
        if self._client_or_connection is None:
            self._connect()
        results_dictionary = {}
        if self._engine == ELASTICSEARCH:
            self._check_doc_type_for_elasticsearch()
            request_timeout = self._connection_settings.get('request_timeout', 20)
            if ngrams_list:
                results_dictionary = elastic_search.query.ngrams_query(connection=self._client_or_connection,
                                                                       index_name=self._store_name,
                                                                       doc_type=self._connection_settings[
                                                                           ELASTICSEARCH_DOC_TYPE],
                                                                       entity_name=entity_name,
                                                                       ngrams_list=ngrams_list,
                                                                       fuzziness_threshold=fuzziness_threshold,
<<<<<<< HEAD
                                                                       request_timeout=request_timeout,
                                                                       **kwargs)
=======
                                                                       search_language_script=search_language_script)
>>>>>>> cc29d83f

        return results_dictionary

    def delete_entity(self, entity_name, **kwargs):
        """
        Deletes the entity data for entity named entity_named from the datastore

        Args:
            entity_name: name of the entity, this is same as the file name of the csv used for this entity while
                         populating data for this entity
            kwargs:
                For Elasticsearch:
                    Refer http://elasticsearch-py.readthedocs.io/en/master/helpers.html#elasticsearch.helpers.bulk

        """
        if self._client_or_connection is None:
            self._connect()

        if self._engine == ELASTICSEARCH:
            self._check_doc_type_for_elasticsearch()
            elastic_search.populate.delete_entity_by_name(connection=self._client_or_connection,
                                                          index_name=self._store_name,
                                                          doc_type=self._connection_settings[
                                                              ELASTICSEARCH_DOC_TYPE],
                                                          entity_name=entity_name,
                                                          logger=ner_logger,
                                                          ignore=[400, 404],
                                                          **kwargs)

    def repopulate(self, entity_data_directory_path=DEFAULT_ENTITY_DATA_DIRECTORY, csv_file_paths=None, **kwargs):
        """
        Deletes the existing data and repopulates it for entities from csv files stored in directory path indicated by
        entity_data_directory_path and from csv files at file paths in csv_file_paths list
        
        Args:    
            entity_data_directory_path: Directory path containing CSV files to populate the datastore from.
                                        See the CSV file structure explanation in the datastore docs
            csv_file_paths: Optional, list of absolute file paths to csv files
            kwargs:
                For Elasticsearch:
                    Refer http://elasticsearch-py.readthedocs.io/en/master/helpers.html#elasticsearch.helpers.bulk
        
        Raises:
            DataStoreSettingsImproperlyConfiguredException if connection settings are invalid or missing
            All other exceptions raised by elasticsearch-py library
        """
        if self._client_or_connection is None:
            self._connect()

        if self._engine == ELASTICSEARCH:
            self._check_doc_type_for_elasticsearch()
            elastic_search.populate.recreate_all_dictionary_data(connection=self._client_or_connection,
                                                                 index_name=self._store_name,
                                                                 doc_type=self._connection_settings[
                                                                     ELASTICSEARCH_DOC_TYPE],
                                                                 entity_data_directory_path=entity_data_directory_path,
                                                                 csv_file_paths=csv_file_paths,
                                                                 logger=ner_logger,
                                                                 ignore=[400, 404],
                                                                 **kwargs)

    def _check_doc_type_for_elasticsearch(self):
        """
        Checks if doc_type is present in connection settings, if not an exception is raised
        
        Raises:
             DataStoreSettingsImproperlyConfiguredException if doc_type was not found in connection settings
        """
        if ELASTICSEARCH_DOC_TYPE not in self._connection_settings:
            raise DataStoreSettingsImproperlyConfiguredException(
                'Elasticsearch needs doc_type. Please configure ES_DOC_TYPE in your environment')

    def exists(self):
        """
        Checks if DataStore is already created
        Returns:
             boolean, True if DataStore structure exists, False otherwise
        """
        if self._client_or_connection is None:
            self._connect()

        if self._engine == ELASTICSEARCH:
            return elastic_search.create.exists(connection=self._client_or_connection, index_name=self._store_name)

        return False<|MERGE_RESOLUTION|>--- conflicted
+++ resolved
@@ -264,12 +264,9 @@
                                                                        entity_name=entity_name,
                                                                        ngrams_list=ngrams_list,
                                                                        fuzziness_threshold=fuzziness_threshold,
-<<<<<<< HEAD
+                                                                       search_language_script=search_language_script,
                                                                        request_timeout=request_timeout,
                                                                        **kwargs)
-=======
-                                                                       search_language_script=search_language_script)
->>>>>>> cc29d83f
 
         return results_dictionary
 
