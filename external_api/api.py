--- conflicted
+++ resolved
@@ -209,63 +209,6 @@
 
 
 @csrf_exempt
-<<<<<<< HEAD
-=======
-def train_crf_model(request):
-    """
-    This method is used to train crf model.
-    Args:
-        request (HttpResponse): HTTP response from url
-    Returns:
-        HttpResponse : HttpResponse with appropriate status and error message.
-    Post Request Body:
-    key: "external_api_data"
-    value: {
-    "entity_name": "crf_test",
-    "read_model_from_s3": true,
-    "es_config": true,
-    "read_embeddings_from_remote_url": true
-    }
-    """
-    response = {"success": False, "error": "", "result": {}}
-    try:
-        external_api_data = json.loads(request.POST.get(EXTERNAL_API_DATA))
-        entity_name = external_api_data.get(ENTITY_NAME)
-        read_model_from_s3 = external_api_data.get(READ_MODEL_FROM_S3)
-        es_config = external_api_data.get(ES_CONFIG)
-        read_embeddings_from_remote_url = external_api_data.get(READ_EMBEDDINGS_FROM_REMOTE_URL)
-        crf_model = CrfTrain(entity_name=entity_name,
-                             read_model_from_s3=read_model_from_s3,
-                             read_embeddings_from_remote_url=read_embeddings_from_remote_url)
-
-        if es_config:
-            model_path = crf_model.train_model_from_es_data()
-        else:
-            sentence_list = external_api_data.get(SENTENCE_LIST)
-            entity_list = external_api_data.get(ENTITY_LIST)
-            model_path = crf_model.train_crf_model_from_list(sentence_list=sentence_list, entity_list=entity_list)
-
-        response['result'] = {LIVE_CRF_MODEL_PATH: model_path}
-        response['success'] = True
-
-    except (IndexNotFoundException, InvalidESURLException,
-            SourceDestinationSimilarException, InternalBackupException, AliasNotFoundException,
-            PointIndexToAliasException, FetchIndexForAliasException, DeleteIndexFromAliasException,
-            AliasForTransferException, IndexForTransferException, NonESEngineTransferException) as error_message:
-        response['error'] = str(error_message)
-        ner_logger.exception('Error: %s' % error_message)
-        return HttpResponse(json.dumps(response), content_type='application/json', status=500)
-
-    except Exception as e:
-        response['error'] = str(e)
-        ner_logger.exception('Error: %s' % e)
-        return HttpResponse(json.dumps(response), content_type='application/json', status=500)
-
-    return HttpResponse(json.dumps(response), content_type='application/json', status=200)
-
-
-@csrf_exempt
->>>>>>> bdd4396d
 @external_api_response_wrapper
 def entity_language_view(request, entity_name):
     """
